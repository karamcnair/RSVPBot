--- conflicted
+++ resolved
@@ -410,13 +410,12 @@
     def test_rsvp_yes_exclamation_no_plans(self):
         self.general_yes_with_no_prior_reservation('rsvp yes! i couldn\'t say no')
 
-<<<<<<< HEAD
     def test_rsvp_NO(self):
         self.general_no_with_no_prior_reservation('rsvp hell NO!')
 
     def test_RSVP_yes_way(self):
         self.general_yes_with_no_prior_reservation('RSVP yes plz')
-=======
+
     def test_rsvp_private_message(self):
         output = self.issue_custom_command('rsvp yes', message_type='private')
         self.assertEqual('private', output['type'])
@@ -426,7 +425,6 @@
         output = self.issue_custom_command('rsvp yes', message_type='stream')
         self.assertEqual('stream', output['type'])
         self.assertEqual('test-stream', output['display_recipient'])
->>>>>>> c4d71699
 
 if __name__ == '__main__':
     unittest.main()
